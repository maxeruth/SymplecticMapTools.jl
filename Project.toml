name = "SymplecticMapTools"
uuid = "6d28690f-f14d-4e01-b22c-df83f7606a8b"
authors = ["Max Ruth", "David Bindel"]
version = "1.0.0-DEV"

[deps]
Arpack = "7d9fca2a-8960-54d3-9f78-7d1dccf2cb97"
CairoMakie = "13f3f980-e62b-5c42-98c6-ff1f3baf88f0"
Colors = "5ae59095-9a9b-59fe-a467-6f913c188581"
FFTW = "7a1cc6ca-52ef-59f5-83cd-3a7055c09341"
IterativeSolvers = "42fd0dbc-a981-5370-80f2-aaf504508153"
LinearAlgebra = "37e2e46d-f89d-539d-b4ee-838fcccc9c8e"
LinearOperators = "5c8ed15e-5a4c-59e4-a42b-c7e8811fb125"
Optim = "429524aa-4258-5aef-a3af-852621145aeb"
Plots = "91a5bcdd-55d7-5caf-9e0b-520d859cae80"
Polynomials = "f27b6e38-b328-58d1-80ce-0feddd5e7a45"
QuadGK = "1fd47b50-473d-5c70-9696-f719f8f3bcdc"
Requires = "ae029012-a4dd-5104-9daa-d747884805df"
Sobol = "ed01d8cd-4d21-5b2a-85b4-cc3bdc58bad4"
SparseArrays = "2f01184e-e22b-5df5-ae63-d93ebab69eaf"

[extensions]

[compat]
CairoMakie = "0.10"
Colors = "0.12"
<<<<<<< HEAD
Polynomials = "3"
=======
FFTW = "1"
Plots = "1"
Optim = "1"
Requires = "1"
Sobol = "1"
>>>>>>> cd46e8b2
julia = "1"

[extras]
Test = "8dfed614-e22c-5e08-85e1-65c5234f0b40"

[targets]
test = ["Test"]<|MERGE_RESOLUTION|>--- conflicted
+++ resolved
@@ -24,15 +24,12 @@
 [compat]
 CairoMakie = "0.10"
 Colors = "0.12"
-<<<<<<< HEAD
 Polynomials = "3"
-=======
 FFTW = "1"
 Plots = "1"
 Optim = "1"
 Requires = "1"
 Sobol = "1"
->>>>>>> cd46e8b2
 julia = "1"
 
 [extras]
