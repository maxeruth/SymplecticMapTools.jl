--- conflicted
+++ resolved
@@ -25,9 +25,7 @@
 Arpack = "0.5"
 CairoMakie = "0.10"
 Colors = "0.12"
-<<<<<<< HEAD
 LinearOperators = "2"
-=======
 IterativeSolvers = "0.9"
 Polynomials = "3"
 FFTW = "1"
@@ -35,7 +33,6 @@
 Optim = "1"
 Requires = "1"
 Sobol = "1"
->>>>>>> 3b6a8ca0
 julia = "1"
 
 [extras]
