--- conflicted
+++ resolved
@@ -24,13 +24,10 @@
 [compat]
 CairoMakie = "0.10"
 Colors = "0.12"
-<<<<<<< HEAD
 Plots = "1"
-=======
 Optim = "1"
 Requires = "1"
 Sobol = "1"
->>>>>>> c9eeba54
 julia = "1"
 
 [extras]
