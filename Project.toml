--- conflicted
+++ resolved
@@ -24,14 +24,11 @@
 [compat]
 CairoMakie = "0.10"
 Colors = "0.12"
-<<<<<<< HEAD
 FFTW = "1"
-=======
 Plots = "1"
 Optim = "1"
 Requires = "1"
 Sobol = "1"
->>>>>>> 581a8808
 julia = "1"
 
 [extras]
