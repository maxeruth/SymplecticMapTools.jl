name = "SymplecticMapTools"
uuid = "6d28690f-f14d-4e01-b22c-df83f7606a8b"
authors = ["Max Ruth", "David Bindel"]
version = "1.0.0-DEV"

[deps]
Arpack = "7d9fca2a-8960-54d3-9f78-7d1dccf2cb97"
CairoMakie = "13f3f980-e62b-5c42-98c6-ff1f3baf88f0"
Colors = "5ae59095-9a9b-59fe-a467-6f913c188581"
FFTW = "7a1cc6ca-52ef-59f5-83cd-3a7055c09341"
IterativeSolvers = "42fd0dbc-a981-5370-80f2-aaf504508153"
LinearAlgebra = "37e2e46d-f89d-539d-b4ee-838fcccc9c8e"
LinearOperators = "5c8ed15e-5a4c-59e4-a42b-c7e8811fb125"
Optim = "429524aa-4258-5aef-a3af-852621145aeb"
Plots = "91a5bcdd-55d7-5caf-9e0b-520d859cae80"
Polynomials = "f27b6e38-b328-58d1-80ce-0feddd5e7a45"
QuadGK = "1fd47b50-473d-5c70-9696-f719f8f3bcdc"
Requires = "ae029012-a4dd-5104-9daa-d747884805df"
Sobol = "ed01d8cd-4d21-5b2a-85b4-cc3bdc58bad4"
SparseArrays = "2f01184e-e22b-5df5-ae63-d93ebab69eaf"

[extensions]

[compat]
Arpack = "0.5"
CairoMakie = "0.10"
Colors = "0.12"
<<<<<<< HEAD
QuadGK = "2"
=======
LinearOperators = "2"
IterativeSolvers = "0.9"
Polynomials = "3"
FFTW = "1"
Plots = "1"
Optim = "1"
Requires = "1"
Sobol = "1"
>>>>>>> b99f5bad
julia = "1"

[extras]
Test = "8dfed614-e22c-5e08-85e1-65c5234f0b40"

[targets]
test = ["Test"]<|MERGE_RESOLUTION|>--- conflicted
+++ resolved
@@ -25,9 +25,7 @@
 Arpack = "0.5"
 CairoMakie = "0.10"
 Colors = "0.12"
-<<<<<<< HEAD
 QuadGK = "2"
-=======
 LinearOperators = "2"
 IterativeSolvers = "0.9"
 Polynomials = "3"
@@ -36,7 +34,6 @@
 Optim = "1"
 Requires = "1"
 Sobol = "1"
->>>>>>> b99f5bad
 julia = "1"
 
 [extras]
